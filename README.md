# Biomarker Partnership  

The goal of this project is to develop a community-based biomarker-centric data model to harvest and organize biomarker knowledge for diverse biological data types. 

- [Intro](#intro)
    - [Background](#background)
    - [Scope and Goal of the Project](#scope-and-goal-of-the-project)
    - [Initial Biomarker Database Curation](#initial-biomarker-database-curation)
- [Biomarker Defition](#biomarker-definition)
- [Usage](#usage)
    - [Workflow](#workflow)
    - [General Notes](#general-notes)
    - [Start Environment](#starting-up-the-virtual-environment)
    - [Schema Generation](#generating-a-schema)
    - [Data Validation](#validating-a-data-file-against-a-schema)
- [Repository Structure](#repository-structure)
- [References](#references)

## Intro
### Background 
The FDA-NIH Biomarker Working Group (FNBWG) BEST resource<sup>1</sup> defines a biomarker as a "characteristic that is measured as an indicator of normal biological processes, pathogenic processes, or responses to an exposure or intervention, including therapeutic interventions". Biomarkers, measured in body fluids or tissues, are useful instrements for clinical inquiry and a growing focus of research. Biomarkers comprise important tools in the transition toward Predictive, Preventive, Personalized, Participatory medicine<sup>2</sup> and serve as valuable indicators in drug development, as well as surrogate endpoints in clinical trials.

### Scope and Goal of the Project
Biomarker research has led to distributed sets of data and the overall collection of relevant biomarker data in many different resources. The goal of this project is to provide systematic harmonization and organization of biomarker data by mapping biomarker data from public sources to Common Fund data elements. Importantly, biomarker discovery <ins>is not</ins> the goal of this project. 

### Initial Biomarker Database Curation
This project focuses on creating a biomarker database from different, relevant resources. So far we have extracted biomarkers from 5 different resources: OpenTargets, ClinVar, GWAS Catalog, MarkerDB (automated curation), and OncoMX (manual curation). The information and data extracted from the resources was done based on an agreed upon defintion of biomarkers and what the core elements were for a biomarker (indicated in Figure 1).

## Biomarker Definition

![DataModel](https://user-images.githubusercontent.com/116293652/226414788-89e71a90-de6d-47d0-b3a7-f3baa4e667e7.png)  
Figure 1

The elements highlighted in green are data types that would need to be extracted from the resources in order for a basic biomarker definition to be formed (assessed_biomarker_entity, condition_name, biomarker_status, evidence_source/type). Other data types such as loinc_code, specimen_type, and best_biomarker_type were not deemed as core elements but still provide context to the defintion of a particular biomarker (clinical lab measurements, where to measure the biomarker from, and what type of biomarker it is). These data types were mapped to the biomarker from outside resources such as LOINC and Uberon Ontology.

There is also a notes section present in this databse and that includes extra/miscellaneous deatils of the biomarker. This can include the exact mutation/amino acid change/expression data, Uniprot identifier, panel information, and the genome build. This data could be mapped from an outside resource or could be extracted directly from the reource the biomarker is being extracted from.

Based on the resource that was being studied there can be some variation in how the data was extracted, manipulted, and harmonized to fit the structre of the above figure. This repository will provide examples of this alonsgide the table generated and other resources needed to gain information/data for the biomarker.

<<<<<<< HEAD
## Data Dictionary (v2.0) Overview

[Release Notes](https://github.com/biomarker-ontology/biomarker-partnership/tree/main/data_dictionary/v2.0)

| Field                         | Description                                                                                   |
|-------------------------------|-----------------------------------------------------------------------------------------------|
| biomarker_ID                  | Biomarker identifier.                                                                         |
| assessed_biomarker_entity_ID  | Accession or identifier that most closely matches the biomarker term.                         |
| assessed_biomarker_entity     | Change in entity and common name/gene symbol/short name.                                      |
| biomarker                     | Change measured in disease versus healthy individual.                                         |    
| best_biomarker_type           | Category of BEST biomarker.                                                                   |    
| specimen_ID                   | Uberon ID.                                                                                    |
| specimen                      | Type of specimen used to access the biomarker.                                                |
| loinc_code                    | Lab test ID associated with biomarker. Loinc ID.                                              |
| condition_ID                  | DOID.                                                                                         |
| condition                     | Condition name.                                                                               |
| exposure_agent_ID             |                                                                                               |
| exposure_agent                |                                                                                               |
| assessed_entity_type          | Entity type of the biomarker.                                                                 |
| evidence_source               | Resource and identifier.                                                                      |
| evidence                      | Some text that is populated through manual curation or NLP.                                   |
| notes                         | Free text to add meta data to the entry.                                                      |

=======
>>>>>>> 9c11b91b
## Usage

### Workflow

The general workflow is as described in the flowchart below. It starts with the most current data dictionary. The data dictionary can then be converted into a JSON schema following the steps in the [generating a schema](#generating-a-schema) section. Once the current version's schema has been generated, you can validate your data files against the schema to ensure they conform to the latest data dictionary. Instructions for validation are in the [validating a data file against a schema](#validating-a-data-file-against-a-schema) section. 

```mermaid
flowchart TD
    A[Data Dictionary] --> B{Generate JSON Schema}
    B --> D
    C[Data File] --> D{Validate Data File}
    D --> E[Log File Output]
```

### General Notes

The `.gitignore` file includes entries for the directories `home/` and `env/`. The `home/` directory can be used for any source files, temp files, log files, files larger than Github's limit of 100 MiB, or any other files that don't need to be pushed to the upstream repository. The `env/` directory should be the name of your virtual environment (instructions in next section). 

### Starting up the Virtual Environment

You can run the project locally or through a virtual environment. A virtual environment is recommended to avoid potential dependency and/or versioning issues. 

If your virtual environment has not been created yet, you can do so with:

```bash
virtualenv env 
```

To activate the virtual environment on Windows:

```bash 
env/Scripts/activate
```

To start the virtual environemnt on MacOS/Linus:

```bash
source env/bin/activate
```

Then install the project dependencies using:

```bash
pip install -r requirements.txt
```

### Generating a Schema

If applicable, in the project root directory, update the `conf.json` file with the updated version number. 

Make sure the corresponding schema directories exist prior to running `process_dictionary.py`. 

While inside the project root directory:

```bash
mkdir schema/<VERSION>
```

The `process_dictionary.py` can take these arguments:

```
Positional arguments:
    file_path           filepath of the data dictionary TSV to convert

Optional arguments 
    -h --help           show the help message and exit
    -v --version        show current version number and exit
```

Move your current working directory to `data_dictionary/` and run the `process_dictonary.py` script passing in the filepath to the data dictionary TSV you want to process. 

```bash
cd data_dictionary
python process_dictionary.py <FILEPATH/TO/DICTIONARY>
```

### Validating a Data File Against a Schema

If applicable, in the project root directory, update the `conf.json` file with the updated version number. 

In the `schema/` directory, the `validate_data.py` script can take multiple input arguments: 

```
Positional arguments:
    data_filepath       filepath of the input data file to validate, accepts TSV or CSV
    schema_filepath     filepath to the schema file to validate against

Optional arguments:
    -o --output         whether to save the intermediate json (store_true argument)
    -c --chunk          chunk size to process the source data
    -h --help           show the help message and exit
    -v --version        show current version number and exit
```

The `-o` flag is a `store_true` argument, meaning just the presence of the flag will set the value to `True`. By omitting it, it will default to `False`. If set to `True`, by default the intermediate json will be saved in the `home/intermediate_data/<VERSION>/` directory (as specified in `conf.json`). If the `output` argument is passed, make sure this directory exists. 

If processing a potentially very large source data file, the `-c` flag can be set to process the source data file in chunks. This can help prevent running out of system memory. 

The script also expects the `home/logs/` directory to exist. This is where the output logs will be dumped. 

Validating a file schema (without saving the intermediate JSON or processing in chunks):

```bash
python validate_schema.py <FILEPATH/TO/SOURCE/DATA> <FILEPATH/TO/SCHEMA>
```

## Repository Structure 

| Directory             | Description                                                                           |
|-----------------------|---------------------------------------------------------------------------------------|
| `data_dictionary`     | Contains the information for the agreed upon data dictionary.             |
| `mapping_data`        | Contains some supporting data that can be used to map contextual data to the biomarkers.   |
| `schema`              | Contains the validation JSON schemas derived from the data dictonary.                 |
| `src`                 | Contains the scripts used for data extraction.                                                         |
| `supplementary_files` | Supplementary documents for the project.                                              | 

## References

- **<sup>1</sup>**: FDA-NIH_Biomarker_Working_Group. in BEST (Biomarkers, EndpointS, and other Tools) Resource [https://www.ncbi.nlm.nih.gov/books/NBK326791].     (2016). 
- **<sup>2</sup>**: Hood, L., Balling, R. & Auffray, C. Revolutionizing medicine in the 21st century through systems approaches. Biotechnol J 7, 992-1001 (2012). https://doi.org:10.1002/biot.201100306 <|MERGE_RESOLUTION|>--- conflicted
+++ resolved
@@ -37,32 +37,6 @@
 
 Based on the resource that was being studied there can be some variation in how the data was extracted, manipulted, and harmonized to fit the structre of the above figure. This repository will provide examples of this alonsgide the table generated and other resources needed to gain information/data for the biomarker.
 
-<<<<<<< HEAD
-## Data Dictionary (v2.0) Overview
-
-[Release Notes](https://github.com/biomarker-ontology/biomarker-partnership/tree/main/data_dictionary/v2.0)
-
-| Field                         | Description                                                                                   |
-|-------------------------------|-----------------------------------------------------------------------------------------------|
-| biomarker_ID                  | Biomarker identifier.                                                                         |
-| assessed_biomarker_entity_ID  | Accession or identifier that most closely matches the biomarker term.                         |
-| assessed_biomarker_entity     | Change in entity and common name/gene symbol/short name.                                      |
-| biomarker                     | Change measured in disease versus healthy individual.                                         |    
-| best_biomarker_type           | Category of BEST biomarker.                                                                   |    
-| specimen_ID                   | Uberon ID.                                                                                    |
-| specimen                      | Type of specimen used to access the biomarker.                                                |
-| loinc_code                    | Lab test ID associated with biomarker. Loinc ID.                                              |
-| condition_ID                  | DOID.                                                                                         |
-| condition                     | Condition name.                                                                               |
-| exposure_agent_ID             |                                                                                               |
-| exposure_agent                |                                                                                               |
-| assessed_entity_type          | Entity type of the biomarker.                                                                 |
-| evidence_source               | Resource and identifier.                                                                      |
-| evidence                      | Some text that is populated through manual curation or NLP.                                   |
-| notes                         | Free text to add meta data to the entry.                                                      |
-
-=======
->>>>>>> 9c11b91b
 ## Usage
 
 ### Workflow
